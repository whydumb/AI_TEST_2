--- conflicted
+++ resolved
@@ -15,23 +15,11 @@
 
 export class Agent {
     async start(profile_fp, load_mem=false, init_message=null, count_id=0) {
-<<<<<<< HEAD
-        this.actions = new ActionManager(this);
-        this.prompter = new Prompter(this, profile_fp);
-        this.name = this.prompter.getName();
-        this.history = new History(this);
-        this.coder = new Coder(this);
-        this.npc = new NPCContoller(this);
-        this.memory_bank = new MemoryBank();
-        this.self_prompter = new SelfPrompter(this);
-        initConversationManager(this);
-=======
         try {
             // Add validation for profile_fp
             if (!profile_fp) {
                 throw new Error('No profile filepath provided');
             }
->>>>>>> a6edd8fc
 
             console.log('Starting agent initialization with profile:', profile_fp);
             
@@ -52,6 +40,7 @@
                 this.memory_bank = new MemoryBank();
                 console.log('Initializing self prompter...');
                 this.self_prompter = new SelfPrompter(this);
+                initConversationManager(this);
             } catch (error) {
                 throw new Error(`Failed to initialize agent components: ${error.message || error}`);
             }
@@ -129,21 +118,6 @@
         }
     }
 
-<<<<<<< HEAD
-            console.log(`${this.name} spawned.`);
-            this.clearBotLogs();
-            
-            const ignore_messages = [
-                "Set own game mode to",
-                "Set the time to",
-                "Set the difficulty to",
-                "Teleported ",
-                "Set the weather to",
-                "Gamerule "
-            ];
-
-            const respondFunc = async (username, message) => {
-=======
     // Split out event handler setup for clarity
     _setupEventHandlers(save_data, init_message) {
         const ignore_messages = [
@@ -155,16 +129,12 @@
             "Gamerule "
         ];
         
-        const eventname = settings.profiles.length > 1 ? 'whisper' : 'chat';
-        this.bot.on(eventname, async (username, message) => {
+        const respondFunc = async (username, message) => {
+            if (username === this.name) return;
             try {
->>>>>>> a6edd8fc
-                if (username === this.name) return;
-                
                 if (ignore_messages.some((m) => message.startsWith(m))) return;
 
                 this.shut_up = false;
-<<<<<<< HEAD
 
                 console.log(this.name, 'received message from', username, ':', message);
 
@@ -175,18 +145,14 @@
                     let translation = await handleEnglishTranslation(message);
                     this.handleMessage(username, translation);
                 }
-            };
-
-            this.bot.on('whisper', respondFunc);
-            if (settings.profiles.length === 1)
-                this.bot.on('chat', respondFunc);
-=======
-                await this.handleMessage(username, message);
             } catch (error) {
                 console.error('Error handling message:', error);
             }
-        });
->>>>>>> a6edd8fc
+        }
+
+        this.bot.on('whisper', respondFunc);
+        if (settings.profiles.length === 1)
+            this.bot.on('chat', respondFunc);
 
         // Set up auto-eat
         this.bot.autoEat.options = {
@@ -274,12 +240,7 @@
         const self_prompt = source === 'system' || source === this.name;
         const from_other_bot = isOtherAgent(source);
 
-<<<<<<< HEAD
         if (!self_prompt && !from_other_bot) { // from user, check for forced commands
-=======
-        // First check for user commands
-        if (!self_prompt) {
->>>>>>> a6edd8fc
             const user_command_name = containsCommand(message);
             if (user_command_name) {
                 if (!commandExists(user_command_name)) {
