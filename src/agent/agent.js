--- conflicted
+++ resolved
@@ -91,13 +91,7 @@
                     this._setupEventHandlers(save_data, init_message);
                     this.startEvents();
 
-<<<<<<< HEAD
 		    // this.task.initBotTask();
-		    
-=======
-                    // this.task.initBotTask();
-
->>>>>>> 5f8ac361
                     if (!load_mem) {
                         this.task.initBotTask();
                     }
