import { History } from './history.js';
import { Coder } from './coder.js';
import { Prompter } from '../models/prompter.js';
import { initModes } from './modes.js';
import { initBot } from '../utils/mcdata.js';
import { containsCommand, commandExists, executeCommand, truncCommandMessage, isAction } from './commands/index.js';
import { ActionManager } from './action_manager.js';
import { NPCContoller } from './npc/controller.js';
import { MemoryBank } from './memory_bank.js';
import { SelfPrompter } from './self_prompter.js';
import convoManager from './conversation.js';
import { handleTranslation, handleEnglishTranslation } from '../utils/translator.js';
import { addViewer } from './viewer.js';
import settings from '../../settings.js';
import { serverProxy } from './agent_proxy.js';
// import { TechTreeHarvestValidator } from '../../tasks/validation_functions/task_validator.js';
import {getPosition} from './library/world.js'
import { Task } from './tasks.js';

export class Agent {
    async start(profile_fp, load_mem=false, init_message=null, count_id=0, task_path=null, task_id=null) {

        this.last_sender = null;
        this.count_id = count_id;
        try {
            if (!profile_fp) {
                throw new Error('No profile filepath provided');
            }
            
            console.log('Starting agent initialization with profile:', profile_fp);
            
            // Initialize components with more detailed error handling
            console.log('Initializing action manager...');
            this.actions = new ActionManager(this);
            console.log('Initializing prompter...');
            this.prompter = new Prompter(this, profile_fp);
            this.name = this.prompter.getName();
            console.log('Initializing history...');
            this.history = new History(this);
            console.log('Initializing coder...');
            this.coder = new Coder(this);
            console.log('Initializing npc controller...');
            this.npc = new NPCContoller(this);
            console.log('Initializing memory bank...');
            this.memory_bank = new MemoryBank();
            console.log('Initializing self prompter...');
            this.self_prompter = new SelfPrompter(this);
            convoManager.initAgent(this);
            console.log('Initializing examples...');
            await this.prompter.initExamples();
            console.log('Initializing task...');
            this.task = new Task(this, task_path, task_id);
            this.blocked_actions = this.task.blocked_actions || [];

            serverProxy.connect(this);

            console.log(this.name, 'logging into minecraft...');
            this.bot = initBot(this.name);

            initModes(this);

            let save_data = null;
            if (load_mem) {
                save_data = this.history.load();
            }


            if (this.task) {
                this.task.loadTask(task_path, task_id);
                this.taskTimeout = this.task.timeout || 300;
                this.taskStartTime = Date.now();
                if (this.task.type === 'harvest' || this.task.type === 'techtree') {
                    // todo: this validator doesn't exist?
                    // this.validator = new TechTreeHarvestValidator(this.task, this.bot);
                }
                // this.validator = new TechTreeHarvestValidator(this.task, this.bot);

            } else {
                console.log('called without task')
                this.task = null;
                this.taskTimeout = null;
                this.validator = null;
            }

            // handle blocked actions
            if (this.task && "blocked_actions" in this.task) {
                if ("agent_number" in this.task && this.task.agent_number > 1) {
                    this.blocked_actions = this.task.blocked_actions[this.name];
                    console.log(`Blocked actions for ${this.name}:`, this.blocked_actions);
                } else {
                    this.blocked_actions = this.task.blocked_actions;
                    console.log(`Blocked actions:`, this.blocked_actions);
                }
            }

            console.log("Is validated:", this.validator && this.validator.validate());

            this.bot.on('login', () => {
                console.log(this.name, 'logged in!');

                serverProxy.login();

                // Set skin for profile, requires Fabric Tailor. (https://modrinth.com/mod/fabrictailor)
                if (this.prompter.profile.skin)
                    this.bot.chat(`/skin set URL ${this.prompter.profile.skin.model} ${this.prompter.profile.skin.path}`);
                else
                    this.bot.chat(`/skin clear`);
            });

            const spawnTimeout = setTimeout(() => {
                process.exit(0);
            }, 30000);

            this.bot.once('spawn', async () => {
                try {
                    clearTimeout(spawnTimeout);
                    addViewer(this.bot, count_id);

                    // wait for a bit so stats are not undefined
                    await new Promise((resolve) => setTimeout(resolve, 1000));
                    
                    console.log(`${this.name} spawned.`);
                    this.clearBotLogs();

                    if (this.task) {
                        this.bot.chat(`/clear ${this.name}`);
                        console.log(`Cleared ${this.name}'s inventory.`);
                    }

                    //wait for a bit so inventory is cleared
                    await new Promise((resolve) => setTimeout(resolve, 500));

<<<<<<< HEAD
=======
                    console.log(this.task && "agent_number" in this.task && this.task.agent_number > 1);
>>>>>>> 173e7c54
                    if (this.task && "agent_number" in this.task && this.task.agent_number > 1) {
                        var initial_inventory = this.task.initial_inventory[this.name];
                        console.log("Initial inventory:", initial_inventory);
                    } else if (this.task) {
                        console.log("Initial inventory:", this.task.initial_inventory);
                        var initial_inventory = this.task.initial_inventory;
                    }

                    if (this.task && "initial_inventory" in this.task) {
                        console.log("Setting inventory...");
                        console.log("Inventory to set:", initial_inventory);
                        for (let key of Object.keys(initial_inventory)) {
                            console.log('Giving item:', key);
                            this.bot.chat(`/give ${this.name} ${key} ${initial_inventory[key]}`);
                        };
                        //wait for a bit so inventory is set
                        await new Promise((resolve) => setTimeout(resolve, 500));
                        console.log("Done giving inventory items.");
                    }
                    // Function to generate random numbers

                    function getRandomOffset(range) {
                        return Math.floor(Math.random() * (range * 2 + 1)) - range;
                    }

                    let human_player_name = null;

                    // Finding if there is a human player on the server
                    for (const playerName in this.bot.players) {
                        const player = this.bot.players[playerName];
                        if (!convoManager.isOtherAgent(player.username)) {
                            console.log('Found human player:', player.username);
                            human_player_name = player.username
                            break;
                        }
                        }

                    // If there are multiple human players, teleport to the first one

                    // teleport near a human player if found by default

                    if (this.task && "agent_number" in this.task) {
                        var agent_names = this.task.agent_names;
                        if (human_player_name) {
                            console.log(`Teleporting ${this.name} to human ${human_player_name}`)
                            this.bot.chat(`/tp ${this.name} ${human_player_name}`) // teleport on top of the human player

                        }
                        else {
                            this.bot.chat(`/tp ${this.name} ${agent_names[0]}`) // teleport on top of the first agent
                        }

                        await new Promise((resolve) => setTimeout(resolve, 200));
                    }

                    else if (this.task) {
                        if (human_player_name) {
                            console.log(`Teleporting ${this.name} to human ${human_player_name}`)
                            this.bot.chat(`/tp ${this.name} ${human_player_name}`) // teleport on top of the human player

                        }
                        await new Promise((resolve) => setTimeout(resolve, 200));
                    }

                    // now all bots are teleport on top of each other (which kinda looks ugly)
                    // Thus, we need to teleport them to random distances to make it look better

                    /*
                    Note : We don't want randomness for construction task as the reference point matters a lot.
                    Another reason for no randomness for construction task is because, often times the user would fly in the air,
                    then set a random block to dirt and teleport the bot to stand on that block for starting the construction,
                    This was done by MaxRobinson in one of the youtube videos.
                    */

                    if (this.task && this.task.type !== 'construction') {
                        const pos = getPosition(this.bot);
                        const xOffset = getRandomOffset(5);
                        const zOffset = getRandomOffset(5);
                        this.bot.chat(`/tp ${this.name} ${Math.floor(pos.x + xOffset)} ${pos.y + 3} ${Math.floor(pos.z + zOffset)}`);
                        await new Promise((resolve) => setTimeout(resolve, 200));
                    }



                    this._setupEventHandlers(save_data, init_message);
                    this.startEvents();

<<<<<<< HEAD
                    this.task.initBotTask();

=======

                    console.log("HERE IS THE LOGGED TASK")

                    console.log(this.task)

                    this.task.initBotTask();

>>>>>>> 173e7c54

                    await new Promise((resolve) => setTimeout(resolve, 10000));
                    this.checkAllPlayersPresent();

                } catch (error) {
                    console.error('Error in spawn event:', error);
                    throw error; //rethrow here instead
                }
            });
        } catch (error) {
            // Ensure we're not losing error details
            console.error('Agent start failed with error:', {
                message: error.message || 'No error message',
                stack: error.stack || 'No stack trace',
                error: error
            });
            process.exit(0);
        }
    }

    async _setupEventHandlers(save_data, init_message) {
        const ignore_messages = [
            "Set own game mode to",
            "Set the time to",
            "Set the difficulty to",
            "Teleported ",
            "Set the weather to",
            "Gamerule "
        ];
        
        const respondFunc = async (username, message) => {
            if (username === this.name) return;
            if (settings.only_chat_with.length > 0 && !settings.only_chat_with.includes(username)) return;
            try {
                if (ignore_messages.some((m) => message.startsWith(m))) return;

                this.shut_up = false;

                console.log(this.name, 'received message from', username, ':', message);

                if (convoManager.isOtherAgent(username)) {
                    console.warn('recieved whisper from other bot??')
                }
                else {
                    let translation = await handleEnglishTranslation(message);
                    this.handleMessage(username, translation);
                }
            } catch (error) {
                console.error('Error handling message:', error);
            }
        }

        this.bot.on('whisper', respondFunc);
        if (settings.profiles.length === 1)
            this.bot.on('chat', respondFunc);

        // Set up auto-eat
        this.bot.autoEat.options = {
            priority: 'foodPoints',
            startAt: 14,
            bannedFood: ["rotten_flesh", "spider_eye", "poisonous_potato", "pufferfish", "chicken"]
        };

        if (save_data?.self_prompt) {
            let prompt = save_data.self_prompt;
            // add initial message to history
            this.history.add('system', prompt);
            await this.self_prompter.start(prompt);
        }
        if (save_data?.last_sender) {
            this.last_sender = save_data.last_sender;
            if (convoManager.otherAgentInGame(this.last_sender)) {
                const msg_package = {
                    message: `You have restarted and this message is auto-generated. Continue the conversation with me.`,
                    start: true
                };
                convoManager.recieveFromBot(this.last_sender, msg_package);
            }
        }
        else if (init_message) {
            await this.handleMessage('system', init_message, 2);
        }
        else {
            this.openChat("Hello world! I am "+this.name);
        }
    }

    checkAllPlayersPresent() {
        if (!this.task || !this.task.agent_names) {
          return;
        }

        const missingPlayers = this.task.agent_names.filter(name => !this.bot.players[name]);
        if (missingPlayers.length > 0) {
            console.log(`Missing players/bots: ${missingPlayers.join(', ')}`);
            this.cleanKill('Not all required players/bots are present in the world. Exiting.', 4);
          }
        }

    requestInterrupt() {
        this.bot.interrupt_code = true;
        this.bot.collectBlock.cancelTask();
        this.bot.pathfinder.stop();
        this.bot.pvp.stop();
    }

    clearBotLogs() {
        this.bot.output = '';
        this.bot.interrupt_code = false;
    }

    shutUp() {
        this.shut_up = true;
        if (this.self_prompter.on) {
            this.self_prompter.stop(false);
        }
        convoManager.endAllConversations();
    }

    async handleMessage(source, message, max_responses=null) {
        await this.checkTaskDone();
        // if (this.task && this.validator && this.validator.validate()) {
        //     this.killBots();
        // }
        if (!source || !message) {
            console.warn('Received empty message from', source);
            return false;
        }

        let used_command = false;
        if (max_responses === null) {
            max_responses = settings.max_commands === -1 ? Infinity : settings.max_commands;
        }
        if (max_responses === -1) {
            max_responses = Infinity;
        }

        const self_prompt = source === 'system' || source === this.name;
        const from_other_bot = convoManager.isOtherAgent(source);

        if (!self_prompt && !from_other_bot) { // from user, check for forced commands
            const user_command_name = containsCommand(message);
            if (user_command_name) {
                if (!commandExists(user_command_name)) {
                    this.routeResponse(source, `Command '${user_command_name}' does not exist.`);
                    return false;
                }
                this.routeResponse(source, `*${source} used ${user_command_name.substring(1)}*`);
                if (user_command_name === '!newAction') {
                    // all user-initiated commands are ignored by the bot except for this one
                    // add the preceding message to the history to give context for newAction
                    this.history.add(source, message);
                }
                let execute_res = await executeCommand(this, message);
                if (execute_res) 
                    this.routeResponse(source, execute_res);
                return true;
            }
        } else {
            console.log('Self-prompting:', message);
            // if self_prompt contains something that indicates the goal is complete, stop self-prompting
            if (message.includes('goal complete')) {
                this.self_prompter.stop();
                process.exit(0);
            }
        }

        if (from_other_bot)
            this.last_sender = source;

        // Now translate the message
        message = await handleEnglishTranslation(message);
        console.log('received message from', source, ':', message);

        const checkInterrupt = () => this.self_prompter.shouldInterrupt(self_prompt) || this.shut_up || convoManager.responseScheduledFor(source);

        let behavior_log = this.bot.modes.flushBehaviorLog();
        if (behavior_log.trim().length > 0) {
            const MAX_LOG = 500;
            if (behavior_log.length > MAX_LOG) {
                behavior_log = '...' + behavior_log.substring(behavior_log.length - MAX_LOG);
            }
            behavior_log = 'Recent behaviors log: \n' + behavior_log.substring(behavior_log.indexOf('\n'));
            await this.history.add('system', behavior_log);
        }

        // Handle other user messages
        await this.history.add(source, message);
        this.history.save();

        if (!self_prompt && this.self_prompter.on) // message is from user during self-prompting
            max_responses = 1; // force only respond to this message, then let self-prompting take over
        for (let i=0; i<max_responses; i++) {


            if (checkInterrupt()) break;
            let history = this.history.getHistory();
            let res = await this.prompter.promptConvo(history);

            console.log(`${this.name} full response to ${source}: ""${res}""`);

            if (res.trim().length === 0) {
                console.warn('no response')
                break; // empty response ends loop
            }

            let command_name = containsCommand(res);

            if (command_name) { // contains query or command
                res = truncCommandMessage(res); // everything after the command is ignored
                this.history.add(this.name, res);
                
                if (!commandExists(command_name)) {
                    this.history.add('system', `Command ${command_name} does not exist.`);
                    console.warn('Agent hallucinated command:', command_name)
                    continue;
                }

                if (checkInterrupt()) break;
                this.self_prompter.handleUserPromptedCmd(self_prompt, isAction(command_name));

                if (settings.verbose_commands) {
                    this.routeResponse(source, res);
                }
                else { // only output command name
                    let pre_message = res.substring(0, res.indexOf(command_name)).trim();
                    let chat_message = `*used ${command_name.substring(1)}*`;
                    if (pre_message.length > 0)
                        chat_message = `${pre_message}  ${chat_message}`;
                    this.routeResponse(source, chat_message);
                }

                let execute_res = await executeCommand(this, res);

                console.log('Agent executed:', command_name, 'and got:', execute_res);
                used_command = true;

                if (execute_res)
                    this.history.add('system', execute_res);
                else
                    break;
            }
            else { // conversation response
                this.history.add(this.name, res);
                this.routeResponse(source, res);
                break;
            }
            
            this.history.save();
        }

        return used_command;
    }

    async routeResponse(to_player, message) {
        let self_prompt = to_player === 'system' || to_player === this.name;
        if (self_prompt && this.last_sender) {
            // this is for when the agent is prompted by system while still in conversation
            // so it can respond to events like death but be routed back to the last sender
            to_player = this.last_sender;
        }

        if (convoManager.isOtherAgent(to_player) && convoManager.inConversation(to_player)) {
            // if we're in an ongoing conversation with the other bot, send the response to it
            convoManager.sendToBot(to_player, message);
        }
        else {
            // otherwise, use open chat
            this.openChat(message);
            // note that to_player could be another bot, but if we get here the conversation has ended
        }
    }

    async openChat(message) {
        let to_translate = message;
        let remaining = '';
        let command_name = containsCommand(message);
        let translate_up_to = command_name ? message.indexOf(command_name) : -1;
        if (translate_up_to != -1) { // don't translate the command
            to_translate = to_translate.substring(0, translate_up_to);
            remaining = message.substring(translate_up_to);
        }
        message = (await handleTranslation(to_translate)).trim() + " " + remaining;
        // newlines are interpreted as separate chats, which triggers spam filters. replace them with spaces
        message = message.replaceAll('\n', ' ');

        if (settings.only_chat_with.length > 0) {
            for (let username of settings.only_chat_with) {
                this.bot.whisper(username, message);
            }
        }
        else {
            this.bot.chat(message);
        }
    }

    async startEvents() {
        // Custom events
        // this.bot.on('spawn', () => {

        //     //check that inventory has been set
        // });


        this.bot.on('time', () => {
            if (this.bot.time.timeOfDay == 0)
            this.bot.emit('sunrise');
            else if (this.bot.time.timeOfDay == 6000)
            this.bot.emit('noon');
            else if (this.bot.time.timeOfDay == 12000)
            this.bot.emit('sunset');
            else if (this.bot.time.timeOfDay == 18000)
            this.bot.emit('midnight');
        });

        let prev_health = this.bot.health;
        this.bot.lastDamageTime = 0;
        this.bot.lastDamageTaken = 0;
        this.bot.on('health', () => {
            if (this.bot.health < prev_health) {
                this.bot.lastDamageTime = Date.now();
                this.bot.lastDamageTaken = prev_health - this.bot.health;
            }
            prev_health = this.bot.health;
        });
        // Logging callbacks
        this.bot.on('error' , (err) => {
            console.error('Error event!', err);
        });
        this.bot.on('end', (reason) => {
            console.warn('Bot disconnected! Killing agent process.', reason)
            this.cleanKill('Bot disconnected! Killing agent process.');
        });
        this.bot.on('death', () => {
            this.actions.cancelResume();
            this.actions.stop();
        });
        this.bot.on('kicked', (reason) => {
            console.warn('Bot kicked!', reason);
            this.cleanKill('Bot kicked! Killing agent process.');
        });
        this.bot.on('messagestr', async (message, _, jsonMsg) => {
            if (jsonMsg.translate && jsonMsg.translate.startsWith('death') && message.startsWith(this.name)) {
                console.log('Agent died: ', message);
                let death_pos = this.bot.entity.position;
                this.memory_bank.rememberPlace('last_death_position', death_pos.x, death_pos.y, death_pos.z);
                let death_pos_text = null;
                if (death_pos) {
                    death_pos_text = `x: ${death_pos.x.toFixed(2)}, y: ${death_pos.y.toFixed(2)}, z: ${death_pos.x.toFixed(2)}`;
                }
                let dimention = this.bot.game.dimension;
                this.handleMessage('system', `You died at position ${death_pos_text || "unknown"} in the ${dimention} dimension with the final message: '${message}'. Your place of death is saved as 'last_death_position' if you want to return. Previous actions were stopped and you have respawned.`);
            }
        });
        this.bot.on('idle', () => {
            if (this.task && this.validator && this.validator.validate()) {
                this.killBots();
            }
            this.bot.clearControlStates();
            this.bot.pathfinder.stop(); // clear any lingering pathfinder
            this.bot.modes.unPauseAll();
            this.actions.resumeAction();
        });

        // Init NPC controller
        this.npc.init();

        // This update loop ensures that each update() is called one at a time, even if it takes longer than the interval
        const INTERVAL = 300;
        let last = Date.now();
        setTimeout(async () => {
            while (true) {
                let start = Date.now();
                await this.update(start - last);
                let remaining = INTERVAL - (Date.now() - start);
                if (remaining > 0) {
                    await new Promise((resolve) => setTimeout(resolve, remaining));
                }
                last = start;
            }
        }, INTERVAL);

        this.bot.emit('idle');

        // Check for task completion
        if (this.task.data) {
            setInterval(() => {
                let res = this.task.isDone();
                if (res) {
                    // TODO kill other bots
                    this.cleanKill(res.message, res.code);
                }
            }, 1000);
        }
    }

    async killBots() {
        this.bot.chat('Task completed!');
        this.bot.chat(`/clear @p`);

        // Kick other bots
        if (!this.task || !this.task.agent_number) {
            await this.cleanKill('Task completed', 2);
            return;
        }
        const agent_names = this.task.agent_names;
        console.log('All agent names:', agent_names);
        console.log('My name:', this.name);
        const botNames = agent_names.filter(botName => botName !== this.name);
        console.log('Kicking bots:', botNames);
        botNames.forEach(botName => {
            this.bot.chat(`/kick ${botName}`);
            console.log(`/kick ${botName}`);

        });

        await this.cleanKill('Task completed, exiting', 2);
    }

    async update(delta) {
        await this.bot.modes.update();
        await this.self_prompter.update(delta);

        try {
            if (this.task && this.taskTimeout) {
                const elapsedTime = (Date.now() - this.taskStartTime) / 1000;
                if (elapsedTime >= this.taskTimeout) {
                  console.log('Task timeout reached. Task unsuccessful.');
                  await this.cleanKill('Task unsuccessful: Timeout reached', 3);
                }
            }
            } catch (e) {
                console.error("Caught an error while checking timeout reached",e);
            }
        this.self_prompter.update(delta);
        await this.checkTaskDone();

        // if (this.task.data) {
        //     let res = this.task.isDone();
        //     if (res) {
        //         await this.history.add('system', `${res.message} ended with code : ${res.code}`);
        //         await this.history.save();
        //         console.log('Task finished:', res.message);
        //         this.killAll();
        //     }
        // }
    }

    isIdle() {
        return !this.actions.executing && !this.coder.generating;
    }
    

    cleanKill(msg='Killing agent process...', code=1) {
        this.history.add('system', msg);

        if (code === 2 || code === 3 || code === 4) {
            this.bot.chat('Exiting the world permanently.');
        }
        else {
            this.bot.chat('Restarting.')
        }
        this.bot.chat(code > 1 ? 'Restarting.': 'Exiting.');
        this.history.save();
        process.exit(code);
    }
    async checkTaskDone() {
        if (this.task.data) {
            let res = this.task.isDone();
            if (res) {
                await this.history.add('system', `${res.message} ended with code : ${res.code}`);
                await this.history.save();
                console.log('Task finished:', res.message);
                this.killAll();
            }
        }
    }

    killAll() {
        serverProxy.shutdown();
    }
}<|MERGE_RESOLUTION|>--- conflicted
+++ resolved
@@ -130,10 +130,6 @@
                     //wait for a bit so inventory is cleared
                     await new Promise((resolve) => setTimeout(resolve, 500));
 
-<<<<<<< HEAD
-=======
-                    console.log(this.task && "agent_number" in this.task && this.task.agent_number > 1);
->>>>>>> 173e7c54
                     if (this.task && "agent_number" in this.task && this.task.agent_number > 1) {
                         var initial_inventory = this.task.initial_inventory[this.name];
                         console.log("Initial inventory:", initial_inventory);
@@ -221,18 +217,8 @@
                     this._setupEventHandlers(save_data, init_message);
                     this.startEvents();
 
-<<<<<<< HEAD
                     this.task.initBotTask();
 
-=======
-
-                    console.log("HERE IS THE LOGGED TASK")
-
-                    console.log(this.task)
-
-                    this.task.initBotTask();
-
->>>>>>> 173e7c54
 
                     await new Promise((resolve) => setTimeout(resolve, 10000));
                     this.checkAllPlayersPresent();
@@ -309,7 +295,7 @@
                     message: `You have restarted and this message is auto-generated. Continue the conversation with me.`,
                     start: true
                 };
-                convoManager.recieveFromBot(this.last_sender, msg_package);
+                convoManager.receiveFromBot(this.last_sender, msg_package);
             }
         }
         else if (init_message) {
@@ -354,9 +340,6 @@
 
     async handleMessage(source, message, max_responses=null) {
         await this.checkTaskDone();
-        // if (this.task && this.validator && this.validator.validate()) {
-        //     this.killBots();
-        // }
         if (!source || !message) {
             console.warn('Received empty message from', source);
             return false;
@@ -654,22 +637,8 @@
 
     async update(delta) {
         await this.bot.modes.update();
-        await this.self_prompter.update(delta);
-
-        try {
-            if (this.task && this.taskTimeout) {
-                const elapsedTime = (Date.now() - this.taskStartTime) / 1000;
-                if (elapsedTime >= this.taskTimeout) {
-                  console.log('Task timeout reached. Task unsuccessful.');
-                  await this.cleanKill('Task unsuccessful: Timeout reached', 3);
-                }
-            }
-            } catch (e) {
-                console.error("Caught an error while checking timeout reached",e);
-            }
         this.self_prompter.update(delta);
         await this.checkTaskDone();
-
         // if (this.task.data) {
         //     let res = this.task.isDone();
         //     if (res) {
