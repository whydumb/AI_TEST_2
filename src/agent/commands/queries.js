import * as world from '../library/world.js';
import * as mc from '../../utils/mcdata.js';
import { getCommandDocs } from './index.js';
import convoManager from '../conversation.js';
<<<<<<< HEAD
import { checkLevelBlueprint, checkBlueprint } from '../task_types/construction_tasks.js';
=======
import { load } from 'cheerio';
>>>>>>> ca251429

const pad = (str) => {
    return '\n' + str + '\n';
}

// queries are commands that just return strings and don't affect anything in the world
export const queryList = [
    {
        name: "!stats",
        description: "Get your bot's location, health, hunger, and time of day.", 
        perform: function (agent) {
            let bot = agent.bot;
            let res = 'STATS';
            let pos = bot.entity.position;
            // display position to 2 decimal places
            res += `\n- Position: x: ${pos.x.toFixed(2)}, y: ${pos.y.toFixed(2)}, z: ${pos.z.toFixed(2)}`;
            // Gameplay
            res += `\n- Gamemode: ${bot.game.gameMode}`;
            res += `\n- Health: ${Math.round(bot.health)} / 20`;
            res += `\n- Hunger: ${Math.round(bot.food)} / 20`;
            res += `\n- Biome: ${world.getBiomeName(bot)}`;
            let weather = "Clear";
            if (bot.rainState > 0)
                weather = "Rain";
            if (bot.thunderState > 0)
                weather = "Thunderstorm";
            res += `\n- Weather: ${weather}`;
            // let block = bot.blockAt(pos);
            // res += `\n- Artficial light: ${block.skyLight}`;
            // res += `\n- Sky light: ${block.light}`;
            // light properties are bugged, they are not accurate
            res += '\n- ' + world.getSurroundingBlocks(bot).join('\n- ')
            res += `\n- First Solid Block Above Head: ${world.getFirstBlockAboveHead(bot, null, 32)}`;


            if (bot.time.timeOfDay < 6000) {
                res += '\n- Time: Morning';
            } else if (bot.time.timeOfDay < 12000) {
                res += '\n- Time: Afternoon';
            } else {
                res += '\n- Time: Night';
            }

            // get the bot's current action
            let action = agent.actions.currentActionLabel;
            if (agent.isIdle())
                action = 'Idle';
            res += `\- Current Action: ${action}`;


            let players = world.getNearbyPlayerNames(bot);
            let bots = convoManager.getInGameAgents().filter(b => b !== agent.name);
            players = players.filter(p => !bots.includes(p));

            res += '\n- Nearby Human Players: ' + (players.length > 0 ? players.join(', ') : 'None.');
            res += '\n- Nearby Bot Players: ' + (bots.length > 0 ? bots.join(', ') : 'None.');

            res += '\n' + agent.bot.modes.getMiniDocs() + '\n';
            return pad(res);
        }
    },
    {
        name: "!inventory",
        description: "Get your bot's inventory.",
        perform: function (agent) {
            let bot = agent.bot;
            let inventory = world.getInventoryCounts(bot);
            let res = 'INVENTORY';
            for (const item in inventory) {
                if (inventory[item] && inventory[item] > 0)
                    res += `\n- ${item}: ${inventory[item]}`;
            }
            if (res === 'INVENTORY') {
                res += ': Nothing';
            }
            else if (agent.bot.game.gameMode === 'creative') {
                res += '\n(You have infinite items in creative mode. You do not need to gather resources!!)';
            }

            let helmet = bot.inventory.slots[5];
            let chestplate = bot.inventory.slots[6];
            let leggings = bot.inventory.slots[7];
            let boots = bot.inventory.slots[8];
            res += '\nWEARING: ';
            if (helmet)
                res += `\nHead: ${helmet.name}`;
            if (chestplate)
                res += `\nTorso: ${chestplate.name}`;
            if (leggings)
                res += `\nLegs: ${leggings.name}`;
            if (boots)
                res += `\nFeet: ${boots.name}`;
            if (!helmet && !chestplate && !leggings && !boots)
                res += 'Nothing';

            return pad(res);
        }
    },
    {
        name: "!nearbyBlocks",
        description: "Get the blocks near the bot.",
        perform: function (agent) {
            let bot = agent.bot;
            let res = 'NEARBY_BLOCKS';
            let blocks = world.getNearbyBlockTypes(bot);
            for (let i = 0; i < blocks.length; i++) {
                res += `\n- ${blocks[i]}`;
            }
            if (blocks.length == 0) {
                res += ': none';
            } 
            else {
                // Environmental Awareness
                res += '\n- ' + world.getSurroundingBlocks(bot).join('\n- ')
                res += `\n- First Solid Block Above Head: ${world.getFirstBlockAboveHead(bot, null, 32)}`;
            }
            return pad(res);
        }
    },
    {
        name: "!craftable",
        description: "Get the craftable items with the bot's inventory.",
        perform: function (agent) {
            let craftable = world.getCraftableItems(agent.bot);
            let res = 'CRAFTABLE_ITEMS';
            for (const item of craftable) {
                res += `\n- ${item}`;
            }
            if (res == 'CRAFTABLE_ITEMS') {
                res += ': none';
            }
            return pad(res);
        }
    },
    {
        name: "!entities",
        description: "Get the nearby players and entities.",
        perform: function (agent) {
            let bot = agent.bot;
            let res = 'NEARBY_ENTITIES';
            let players = world.getNearbyPlayerNames(bot);
            let bots = convoManager.getInGameAgents().filter(b => b !== agent.name);
            players = players.filter(p => !bots.includes(p));

            for (const player of players) {
                res += `\n- Human player: ${player}`;
            }
            for (const bot of bots) {
                res += `\n- Bot player: ${bot}`;
            }

            for (const entity of world.getNearbyEntityTypes(bot)) {
                if (entity === 'player' || entity === 'item')
                    continue;
                res += `\n- entities: ${entity}`;
            }
            if (res == 'NEARBY_ENTITIES') {
                res += ': none';
            }
            return pad(res);
        }
    },
    {
        name: "!modes",
        description: "Get all available modes and their docs and see which are on/off.",
        perform: function (agent) {
            return agent.bot.modes.getDocs();
        }
    },
    {
        name: '!savedPlaces',
        description: 'List all saved locations.',
        perform: async function (agent) {
            return "Saved place names: " + agent.memory_bank.getKeys();
        }
    }, 
    {
        name: '!checkBlueprintLevel',
        description: 'Check if the level is complete and what blocks still need to be placed for the blueprint',
        params: {
            'levelNum': { type: 'int', description: 'The level number to check.', domain: [0, Number.MAX_SAFE_INTEGER] }
        },
        perform: function (agent, levelNum) {
            let res = checkLevelBlueprint(agent, levelNum);
            console.log(res);
            return pad(res);
        }
    }, 
    {
        name: '!checkBlueprint',
        description: 'Check what blocks still need to be placed for the blueprint',
        perform: function (agent) {
            let res = checkBlueprint(agent);
            return pad(res);
        }
    }, 
    {
        name: '!getBlueprint',
        description: 'Get the blueprint for the building',
        perform: function (agent) {
            let res = agent.task.blueprint.explain();
            return pad(res);
        }
    }, 
    {
        name: '!getBlueprintLevel',
        description: 'Get the blueprint for the building',
        params: {
            'levelNum': { type: 'int', description: 'The level number to check.', domain: [0, Number.MAX_SAFE_INTEGER] }
        },
        perform: function (agent, levelNum) {
            let res = agent.task.blueprint.explainLevel(levelNum);
            console.log(res);
            return pad(res);
        }
    },
    {
        name: '!getCraftingPlan',
        description: "Provides a comprehensive crafting plan for a specified item. This includes a breakdown of required ingredients, the exact quantities needed, and an analysis of missing ingredients or extra items needed based on the bot's current inventory.",
        params: {
            targetItem: { 
                type: 'string', 
                description: 'The item that we are trying to craft' 
            },
            quantity: { 
                type: 'int',
                description: 'The quantity of the item that we are trying to craft',
                optional: true,
                domain: [1, Infinity, '[)'], // Quantity must be at least 1,
                default: 1
            }
        },
        perform: function (agent, targetItem, quantity = 1) {
            let bot = agent.bot;

            // Fetch the bot's inventory
            const curr_inventory = world.getInventoryCounts(bot); 
            const target_item = targetItem;
            let existingCount = curr_inventory[target_item] || 0;
            let prefixMessage = '';
            if (existingCount > 0) {
                curr_inventory[target_item] -= existingCount;
                prefixMessage = `You already have ${existingCount} ${target_item} in your inventory. If you need to craft more,\n`;
            }

            // Generate crafting plan
            let craftingPlan = mc.getDetailedCraftingPlan(target_item, quantity, curr_inventory);
            craftingPlan = prefixMessage + craftingPlan;
            return pad(craftingPlan);
        },
    },
    {
        name: '!searchWiki',
        description: 'Search the Minecraft Wiki for the given query.',
        params: {
            'query': { type: 'string', description: 'The query to search for.' }
        },
        perform: async function (agent, query) {
            const url = `https://minecraft.wiki/w/${query}`
            try {
                const response = await fetch(url);
                if (response.status === 404) {
                  return `${query} was not found on the Minecraft Wiki. Try adjusting your search term.`;
                }
                const html = await response.text();
                const $ = load(html);
            
                const parserOutput = $("div.mw-parser-output");
                
                parserOutput.find("table.navbox").remove();

                const divContent = parserOutput.text();
            
                return divContent.trim();
              } catch (error) {
                console.error("Error fetching or parsing HTML:", error);
                return `The following error occurred: ${error}`
              }
        }
    },
    {
        name: '!help',
        description: 'Lists all available commands and their descriptions.',
        perform: async function (agent) {
            return getCommandDocs(agent);
        }
    },
];<|MERGE_RESOLUTION|>--- conflicted
+++ resolved
@@ -2,11 +2,8 @@
 import * as mc from '../../utils/mcdata.js';
 import { getCommandDocs } from './index.js';
 import convoManager from '../conversation.js';
-<<<<<<< HEAD
 import { checkLevelBlueprint, checkBlueprint } from '../task_types/construction_tasks.js';
-=======
 import { load } from 'cheerio';
->>>>>>> ca251429
 
 const pad = (str) => {
     return '\n' + str + '\n';
