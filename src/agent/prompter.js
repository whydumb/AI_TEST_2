--- conflicted
+++ resolved
@@ -15,12 +15,9 @@
 import { HuggingFace } from '../models/huggingface.js';
 import { Qwen } from "../models/qwen.js";
 import { Grok } from "../models/grok.js";
-<<<<<<< HEAD
 // import {cosineSimilarity} from "../utils/math.js";
 import {SkillLibrary} from "./library/skill_library.js";
-=======
 import { DeepSeek } from '../models/deepseek.js';
->>>>>>> 201ce187
 
 export class Prompter {
     constructor(agent, fp) {
@@ -35,8 +32,7 @@
 
         this.convo_examples = null;
         this.coding_examples = null;
-
-
+        
         let name = this.profile.name;
         let chat = this.profile.model;
         this.cooldown = this.profile.cooldown ? this.profile.cooldown : 0;
@@ -170,6 +166,7 @@
             throw error;
         }
     }
+
     async replaceStrings(prompt, messages, examples=null, to_summarize=[], last_goals=null) {
         prompt = prompt.replaceAll('$NAME', this.agent.name);
 
