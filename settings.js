import path from 'path';
import fs from 'fs';
const settings = {
  "minecraft_version": "1.21.1", // supports up to 1.21.4
  "host": "127.0.0.1", // or "localhost", "your.ip.address.here"
  "port": 55916,
  "auth": "offline", // or "microsoft"

  // the mindserver manages all agents and hosts the UI
  "host_mindserver": true, // if true, the mindserver will be hosted on this machine. otherwise, specify a public IP address
  "mindserver_host": "localhost",
  "mindserver_port": 8080,

  // the base profile is shared by all bots for default prompts/examples/modes
  "base_profile": "./profiles/defaults/_default.json", // also see creative.json, god_mode.json, and personality.json is really fun.
  "profiles": [
    "./andy.json",
    // "./profiles/gpt.json",
    // "./profiles/claude.json",
    // "./profiles/gemini.json",
    // "./profiles/llama.json",
    // "./profiles/qwen.json",
    // "./profiles/grok.json",
    // "./profiles/mistral.json",
    // "./profiles/deepseek.json",
    // "./profiles/vertex.json",
    // "./profiles/andy-4.json",

    // using more than 1 profile requires you to /msg each bot indivually
    // individual profiles override values from the base profile
  ],
  "plugins": [], // you can add plugins here, e.g. pre-installed plugin: "Dance"
  "load_memory": false, // load memory from previous session
  "init_message": "Respond with hello world and your name", // sends to all on spawn
  "only_chat_with": [], // users that the bots listen to and send general messages to. if empty it will chat publicly

  "language": "en", // translate to/from this language. NOT text-to-speech language. Supports these language names: https://cloud.google.com/translate/docs/languages
  "show_bot_views": false, // show bot's view in browser at localhost:3000, 3001...

  "allow_insecure_coding": false, // allows newAction command and model can write/run code on your computer. enable at own risk
  "allow_vision": false, // allows vision model to interpret screenshots as inputs
  "vision_mode": "prompted", // "off", "prompted", or "always"
  "blocked_actions": ["!checkBlueprint", "!checkBlueprintLevel", "!getBlueprint", "!getBlueprintLevel"], // commands to disable and remove from docs. Ex: ["!setMode"]
  "code_timeout_mins": -1, // minutes code is allowed to run. -1 for no timeout
  "relevant_docs_count": 5, // number of relevant code function docs to select for prompting. -1 for all

  "max_messages": 15, // max number of messages to keep in context
  "num_examples": 2, // number of examples to give to the model
  "max_commands": -1, // max number of commands that can be used in consecutive responses. -1 for no limit
  "verbose_commands": true, // show full command syntax
  "narrate_behavior": true, // chat simple automatic actions ('Picking up item!')
  "chat_bot_messages": true, // publicly chat messages to other bots

<<<<<<< HEAD
  // Allows for truly autonomous playing
  "auto_idle_trigger": {
    "enabled": false,
    "timeout_secs": 120, // 10 seconds inactivity before prompting
    "message": "Keep doing stuff!"
  },

  "speak": true,
  // allows all bots to speak through text-to-speech. format: {provider}/{model}/{voice}. if set to "system" it will use system text-to-speech, which works on windows and mac, but on linux you need to `apt install espeak`.
  // specify speech model inside each profile - so that you can have each bot with different voices ;)

  "stt_transcription": false, // enable speech-to-text transcription
  "stt_provider": "pollinations", // STT provider: "groq" (requires API key) or "pollinations" (free)
  "stt_username": "SERVER", // username for STT messages
  "stt_agent_name": "", // agent name for STT messages, if empty it will send the STT to all bots

  // STT Audio Detection Settings
  "stt_rms_threshold": 3000,       // Raised from 1000 to reduce false triggers
  "stt_silence_duration": 2000,   // 2 seconds of silence before stopping
  "stt_min_audio_duration": 0.5,  // Minimum audio duration in seconds
  "stt_max_audio_duration": 45,   // Maximum audio duration in seconds
  "stt_debug_audio": true,        // Enable to see what's happening
  "stt_cooldown_ms": 2000,        // Minimum time between recordings
  "stt_speech_threshold_ratio": 0.05, // Much lower - 5% instead of 15%
  "stt_consecutive_speech_samples": 3, // Reduced from 5 to 3

  "log_normal_data": false, // Logs all inputs / outputs without reasoning or vision data
  "log_reasoning_data": false, // Logs only reasoning inputs / outputs
  "log_vision_data": false, // Logs only vision inputs / outputs
  "external_logging": true, // Enable sending logs to a cloud API
=======
    "log_normal_data": false, // Logs all inputs / outputs without reasoning or vision data
    "log_reasoning_data": false, // Logs only reasoning inputs / outputs
    "log_vision_data": false, // Logs only vision inputs / outputs
    // "external_logging": null, // Enable sending logs to a cloud API
    // The setting for this is now stored in `.logging_consent`.
>>>>>>> 1b7a5a4a

}

// these environment variables override certain settings
if (process.env.SETTINGS_PATH) {
  try {
    const cfgPath = path.resolve(process.env.SETTINGS_PATH);
    if (fs.existsSync(cfgPath)) {
      const raw = fs.readFileSync(cfgPath, 'utf-8');
      const overrides = JSON.parse(raw);
      Object.assign(settings, overrides);
      console.log(`Loaded overrides from ${cfgPath}`);
    } else {
      console.warn(`SETTINGS_PATH file not found: ${cfgPath}`);
    }
  } catch (err) {
    console.error("Failed to load SETTINGS_PATH overrides:", err);
  }
}
if (process.env.MINECRAFT_VERSION) {
  settings.minecraft_version = process.env.MINECRAFT_VERSION;
}
if (process.env.HOST) {
  settings.host = process.env.HOST;
}
if (process.env.PORT) {
  settings.port = parseInt(process.env.PORT, 10);
}
if (process.env.MINECRAFT_PORT) {
  settings.port = parseInt(process.env.MINECRAFT_PORT, 10);
}
if (process.env.AUTH) {
  settings.auth = process.env.AUTH;
}
if (process.env.MINDSERVER_PORT) {
  settings.mindserver_port = parseInt(process.env.MINDSERVER_PORT, 10);
}
if (process.env.PROFILES) {
  try {
    const profiles = JSON.parse(process.env.PROFILES);
    if (Array.isArray(profiles) && profiles.length > 0) {
      settings.profiles = profiles;
    }
  } catch (e) {
    console.error("Failed to parse PROFILES env var:", e);
  }
}
if (process.env.LOAD_MEMORY) {
  settings.load_memory = JSON.parse(process.env.LOAD_MEMORY);
}
if (process.env.ONLY_CHAT_WITH) {
  try {
    settings.only_chat_with = JSON.parse(process.env.ONLY_CHAT_WITH);
  } catch (e) {
    console.error("Failed to parse ONLY_CHAT_WITH env var:", e);
  }
}
if (process.env.LANGUAGE) {
  settings.language = process.env.LANGUAGE;
}
if (process.env.SHOW_BOT_VIEWS) {
  settings.show_bot_views = JSON.parse(process.env.SHOW_BOT_VIEWS);
}
if (process.env.ALLOW_INSECURE_CODING || process.env.INSECURE_CODING) {
  settings.allow_insecure_coding = true;
}
if (process.env.ALLOW_VISION) {
  settings.allow_vision = JSON.parse(process.env.ALLOW_VISION);
}
if (process.env.VISION_MODE) {
  settings.vision_mode = process.env.VISION_MODE;
}
if (process.env.BLOCKED_ACTIONS) {
  try {
    settings.blocked_actions = JSON.parse(process.env.BLOCKED_ACTIONS);
  } catch (e) {
    console.error("Failed to parse BLOCKED_ACTIONS env var:", e);
  }
}
if (process.env.MAX_MESSAGES) {
  settings.max_messages = parseInt(process.env.MAX_MESSAGES, 10);
}
if (process.env.NUM_EXAMPLES) {
  settings.num_examples = parseInt(process.env.NUM_EXAMPLES, 10);
}

export default settings;<|MERGE_RESOLUTION|>--- conflicted
+++ resolved
@@ -51,7 +51,11 @@
   "narrate_behavior": true, // chat simple automatic actions ('Picking up item!')
   "chat_bot_messages": true, // publicly chat messages to other bots
 
-<<<<<<< HEAD
+    "log_normal_data": false, // Logs all inputs / outputs without reasoning or vision data
+    "log_reasoning_data": false, // Logs only reasoning inputs / outputs
+    "log_vision_data": false, // Logs only vision inputs / outputs
+    // "external_logging": null, // Enable sending logs to a cloud API
+    // The setting for this is now stored in `.logging_consent`.
   // Allows for truly autonomous playing
   "auto_idle_trigger": {
     "enabled": false,
@@ -82,13 +86,6 @@
   "log_reasoning_data": false, // Logs only reasoning inputs / outputs
   "log_vision_data": false, // Logs only vision inputs / outputs
   "external_logging": true, // Enable sending logs to a cloud API
-=======
-    "log_normal_data": false, // Logs all inputs / outputs without reasoning or vision data
-    "log_reasoning_data": false, // Logs only reasoning inputs / outputs
-    "log_vision_data": false, // Logs only vision inputs / outputs
-    // "external_logging": null, // Enable sending logs to a cloud API
-    // The setting for this is now stored in `.logging_consent`.
->>>>>>> 1b7a5a4a
 
 }
 
